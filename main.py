import json
import os
import re
from datetime import datetime, timezone

import dotenv
import openai
import pandas as pd
import streamlit as st
import torch
from dotenv import load_dotenv
from langchain_huggingface import HuggingFaceEmbeddings
from numpy import dot
from numpy.linalg import norm
from openai import OpenAI
from rapidfuzz import fuzz
from sentence_transformers import SentenceTransformer, util
from transformers import AutoModel, AutoTokenizer

load_dotenv()

# ---------- Config / Persistence ----------
PROMOTED_FILE = "promoted_rules.json"

# --- Simple state bootstrap ---
if "raw_df" not in st.session_state:
    st.session_state.raw_df = None 
if "mapping" not in st.session_state:
    st.session_state.mapping = {}           # {raw_col -> canonical_col}
if "cleaned_df" not in st.session_state:
    st.session_state.cleaned_df = None
if "dq_report" not in st.session_state:
    st.session_state.dq_report = {}         # metrics & leftover issues
if "rules_pack" not in st.session_state:
    st.session_state.rules_pack = [] 
if "promoted" not in st.session_state or st.session_state.promoted is None:
    st.session_state.promoted = {}

# Load canonical schema from CSV
CANONICAL_SCHEMA_FILE = "Project6StdFormat.csv"

# Ensure persistence file exists with correct structure
if not os.path.exists(PROMOTED_FILE):
    with open(PROMOTED_FILE, "w") as f:
        json.dump({"column_mappings": {}, "cleaning_rules": {}}, f, indent=2)

def load_promoted():
    with open(PROMOTED_FILE, "r") as f:
        return json.load(f)

def save_promoted(data):
    with open(PROMOTED_FILE, "w") as f:
        json.dump(data, f, indent=2)

promoted = load_promoted()

# Check if canonical schema file exists
if not os.path.exists(CANONICAL_SCHEMA_FILE):
    st.error(f"Schema file `{CANONICAL_SCHEMA_FILE}` not found. Please provide <Project6StdFormat.csv> with canonical_name and description columns.")
    st.stop()

canonical_df = pd.read_csv(CANONICAL_SCHEMA_FILE)
CANONICAL_SCHEMA = list(canonical_df["canonical_name"])
CANONICAL_DESCRIPTIONS = dict(zip(
    canonical_df["canonical_name"],
    canonical_df["description"] if "description" in canonical_df.columns else [""]*len(canonical_df)
))

# ---------- Utility functions ----------

def normalize_header(h: str) -> str:
    """Normalize header for matching: lower, strip punctuation."""
    if pd.isna(h):
        return ""
    h = str(h).lower().strip()
    # h = re.sub(r"[_\-\s]+", " ", h)
    # h = re.sub(r"[^\w\s]", "", h)
    return h

def suggest_mapping(headers, canonical=CANONICAL_SCHEMA, promoted_map=None, top_n=3):
    promoted_map = promoted_map or {}
    suggestions = []
    canon_norm = {c: normalize_header(c) for c in canonical}
    sim_method = st.session_state.get("sim_method", "RapidFuzz")
    use_transformers = (sim_method == "SentenceTransformers")
    use_hf_tokenizer = (sim_method == "HF AutoTokenizer")
    use_openai_embeddings = (sim_method == "OpenAI Embeddings")
    use_hf_embeddings = (sim_method == "HuggingFaceEmbeddings")

    # HuggingFaceEmbeddings
    if use_hf_embeddings:
        try:
            if "hf_embedder" not in st.session_state:
                st.session_state["hf_embedder"] = HuggingFaceEmbeddings(model_name="sentence-transformers/all-MiniLM-L6-v2")
            embedder = st.session_state["hf_embedder"]
            if "hf_embed_canon" not in st.session_state:
                canon_texts = list(canon_norm.values())
                # canon_texts = [f"{c} - {CANONICAL_DESCRIPTIONS.get(c, '')}".strip() for c in canonical]
                st.session_state["hf_embed_canon"] = embedder.embed_documents(canon_texts)
            canon_embeds = st.session_state["hf_embed_canon"]
        except Exception as e:
            st.warning(f"HuggingFaceEmbeddings error: {e}. Using rapidfuzz fallback.")
            use_hf_embeddings = False

    # OpenAI Embeddings setup
    if use_openai_embeddings:
        try:
            client = openai.OpenAI(api_key=os.getenv("OPENAI_API_KEY"))
            if not client.api_key:
                st.warning("OpenAI API key not set. Set OPENAI_API_KEY in environment or Streamlit secrets.")
                use_openai_embeddings = False
            if "openai_canon_embeds" not in st.session_state:
                # canon_texts = list(canon_norm.values())
                canon_texts = [
                    f"{c} - {CANONICAL_DESCRIPTIONS.get(c, '')}".strip()
                    for c in canonical
                ]
                resp = client.embeddings.create(input=canon_texts, model="text-embedding-ada-002")
                st.session_state["openai_canon_embeds"] = [e.embedding for e in resp.data]
        except Exception as e:
            st.warning(f"OpenAI Embeddings error: {e}. Falling back to rapidfuzz.")
            use_openai_embeddings = False

    # SentenceTransformers setup
    if use_transformers:
        try:
            if "st_model" not in st.session_state:
                st.session_state["st_model"] = SentenceTransformer("all-MiniLM-L6-v2")
            model = st.session_state["st_model"]
            if "st_canon_embeds" not in st.session_state:
                canon_texts = list(canon_norm.values())
                st.session_state["st_canon_embeds"] = model.encode(canon_texts, convert_to_tensor=True)
            canon_embeds = st.session_state["st_canon_embeds"]
        except Exception as e:
            st.warning(f"SentenceTransformers error: {e}. Using rapidfuzz fallback.")
            use_transformers = False

    # HF AutoTokenizer setup (dummy example, you should implement get_embedding)
    if use_hf_tokenizer:
        try:
            if "hf_tokenizer" not in st.session_state:
                st.session_state["hf_tokenizer"] = AutoTokenizer.from_pretrained("bert-base-uncased")
                st.session_state["hf_model"] = AutoModel.from_pretrained("bert-base-uncased")
            tokenizer = st.session_state["hf_tokenizer"]
            hf_model = st.session_state["hf_model"]
            def get_embedding(text):
                inputs = tokenizer(text, return_tensors="pt", truncation=True, max_length=32)
                with torch.no_grad():
                    outputs = hf_model(**inputs)
                return outputs.last_hidden_state.mean(dim=1).squeeze().numpy()
            if "hf_canon_embeds" not in st.session_state:
                canon_texts = list(canon_norm.values())
                st.session_state["hf_canon_embeds"] = [get_embedding(t) for t in canon_texts]
            canon_embeds = st.session_state["hf_canon_embeds"]
        except Exception as e:
            st.warning(f"HF AutoTokenizer error: {e}. Using rapidfuzz fallback.")
            use_hf_tokenizer = False

    for h in headers:
        hnorm = normalize_header(h)
        # check promoted (exact or normalized)
        if h in promoted_map.get("column_mappings", {}):
            suggestions.append((h, promoted_map["column_mappings"][h], 100.0, "promoted"))
            continue
        candidates = []
        if use_hf_embeddings:
            try:
                h_embed = embedder.embed_query(hnorm)
                canon_embeds = st.session_state["hf_embed_canon"]
                for i, c in enumerate(canonical):
                    sim = dot(h_embed, canon_embeds[i]) / (norm(h_embed) * norm(canon_embeds[i]))
                    candidates.append((c, float(sim*100)))
            except Exception as e:
                st.warning(f"HuggingFaceEmbeddings error: {e}. Using rapidfuzz fallback.")
                use_hf_embeddings = False
        elif use_openai_embeddings:
            try:
                resp = client.embeddings.create(input=[hnorm], model="text-embedding-ada-002")
                h_embed = resp.data[0].embedding
                canon_embeds = st.session_state["openai_canon_embeds"]
                for i, c in enumerate(canonical):
                    sim = dot(h_embed, canon_embeds[i]) / (norm(h_embed) * norm(canon_embeds[i]))
                    candidates.append((c, float(sim*100)))
            except Exception as e:
                st.warning(f"OpenAI Embeddings error: {e}. Using rapidfuzz fallback.")
                use_openai_embeddings = False
        elif use_transformers:
            try:
                h_embed = model.encode(hnorm, convert_to_tensor=True)
                sims = util.pytorch_cos_sim(h_embed, canon_embeds)[0].cpu().numpy()
                for i, c in enumerate(canonical):
                    candidates.append((c, float(sims[i]*100)))
            except Exception as e:
                st.warning(f"SentenceTransformers error: {e}. Using rapidfuzz fallback.")
                use_transformers = False
        elif use_hf_tokenizer:
            try:
                h_embed = get_embedding(hnorm)
                canon_embeds = st.session_state["hf_canon_embeds"]
                for i, c in enumerate(canonical):
                    sim = dot(h_embed, canon_embeds[i]) / (norm(h_embed) * norm(canon_embeds[i]))
                    candidates.append((c, float(sim*100)))
            except Exception as e:
                st.warning(f"HF AutoTokenizer error: {e}. Using rapidfuzz fallback.")
                use_hf_tokenizer = False
        if not use_transformers and not use_hf_tokenizer and not use_openai_embeddings and not use_hf_embeddings:
            for c, cnorm in canon_norm.items():
                score = fuzz.token_sort_ratio(hnorm, cnorm)  # 0-100
                candidates.append((c, score))
        candidates.sort(key=lambda x: x[1], reverse=True)
        method_label = (
            "huggingface_embeddings" if use_hf_embeddings else
            "openai_embeddings" if use_openai_embeddings else
            "transformers" if use_transformers else
            ("hf_tokenizer" if use_hf_tokenizer else "fuzzy")
        )
        top = candidates[0]
        suggestions.append((h, top[0], float(top[1]), method_label))
    return suggestions

# ---------- Deterministic cleaners for canonical fields ----------

def clean_order_id(v):
    if pd.isna(v):
        return None
    s = str(v).strip().upper()
    return s if s else None

def clean_order_date(v):
    if pd.isna(v):
        return None
    s = str(v).strip()
    # Try to parse date in various formats
    for fmt in ("%Y-%m-%d", "%d-%m-%Y", "%d/%m/%Y", "%Y/%m/%d", "%d %b %Y", "%d %B %Y", "%b %d %Y", "%B %d %Y"):
        try:
            dt = datetime.strptime(s, fmt)
            return dt.strftime("%Y-%m-%d")
        except Exception:
            continue
    # Try pandas parse
    try:
        dt = pd.to_datetime(s, errors="coerce", dayfirst=True)
        if pd.isna(dt):
            return None
        return dt.strftime("%Y-%m-%d")
    except Exception:
        return None

def clean_customer_id(v):
    if pd.isna(v):
        return None
    s = str(v).strip().upper()
    return s if s else None

def clean_customer_name(v):
    if pd.isna(v):
        return None
    s = str(v).strip()
    s = re.sub(r"\s+", " ", s)
    return s.title()

def clean_email(v):
    if pd.isna(v):
        return None
    s = str(v).strip().lower()
    return s

def clean_phone(v):
    if pd.isna(v):
        return None
    s = re.sub(r"[^\d+]", "", str(v))
    return s if len(s) >= 7 else None

def clean_billing_address(v):
    if pd.isna(v):
        return None
    s = str(v).strip()
    s = re.sub(r"\s+", " ", s)
    return s

def clean_shipping_address(v):
    if pd.isna(v):
        return None
    s = str(v).strip()
    s = re.sub(r"\s+", " ", s)
    return s

def clean_city(v):
    if pd.isna(v):
        return None
    s = str(v).strip()
    return s.title()

def clean_state(v):
    if pd.isna(v):
        return None
    s = str(v).strip()
    return s.title()

def clean_postal_code(v):
    if pd.isna(v):
        return None
    s = str(v).strip()
    s = re.sub(r"[^\d]", "", s)
    return s if s else None

def clean_country(v):
    if pd.isna(v):
        return None
    s = str(v).strip()
    # Normalize common variants
    if s.lower() in ["usa", "us", "united states", "united states of america"]:
        return "United States"
    return s.title()

def clean_product_sku(v):
    if pd.isna(v):
        return None
    s = str(v).strip().upper()
    return s

def clean_product_name(v):
    if pd.isna(v):
        return None
    s = str(v).strip()
    return s.title()

def clean_category(v):
    if pd.isna(v):
        return None
    s = str(v).strip()
    return s.title()

def clean_subcategory(v):
    if pd.isna(v):
        return None
    s = str(v).strip()
    return s.title()

def clean_quantity(v):
    if pd.isna(v):
        return None
    try:
        val = int(float(str(v).replace(",", "").strip()))
        return val if val >= 0 else None
    except Exception:
        return None

def clean_unit_price(v):
    if pd.isna(v):
        return None
    s = str(v).replace(",", "").replace("$", "").strip()
    try:
        return float(s)
    except Exception:
        return None

def clean_currency(v):
    if pd.isna(v):
        return None
    s = str(v).strip().upper()
    return s

def clean_discount_pct(v):
    if pd.isna(v):
        return None
    s = str(v).replace("%", "").strip()
    try:
        val = float(s)
        if val > 1:  # If percent, convert to fraction
            val = val / 100.0
        return round(val, 4)
    except Exception:
        return None

def clean_tax_pct(v):
    if pd.isna(v):
        return None
    s = str(v).replace("%", "").strip()
    try:
        val = float(s)
        if val > 1:
            val = val / 100.0
        return round(val, 4)
    except Exception:
        return None

def clean_shipping_fee(v):
    if pd.isna(v):
        return None
    s = str(v).replace(",", "").replace("$", "").strip()
    try:
        return float(s)
    except Exception:
        return None

def clean_total_amount(v):
    if pd.isna(v):
        return None
    s = str(v).replace(",", "").replace("$", "").strip()
    try:
        return float(s)
    except Exception:
        return None

def clean_tax_id(v):
    if pd.isna(v):
        return None
    s = str(v).strip().upper()
    s = re.sub(r"[^\dA-Za-z]", "", s)
    return s if s else None

DEFAULT_CLEANERS = {
    "order_id": clean_order_id,
    "order_date": clean_order_date,
    "customer_id": clean_customer_id,
    "customer_name": clean_customer_name,
    "email": clean_email,
    "phone": clean_phone,
    "billing_address": clean_billing_address,
    "shipping_address": clean_shipping_address,
    "city": clean_city,
    "state": clean_state,
    "postal_code": clean_postal_code,
    "country": clean_country,
    "product_sku": clean_product_sku,
    "product_name": clean_product_name,
    "category": clean_category,
    "subcategory": clean_subcategory,
    "quantity": clean_quantity,
    "unit_price": clean_unit_price,
    "currency": clean_currency,
    "discount_pct": clean_discount_pct,
    "tax_pct": clean_tax_pct,
    "shipping_fee": clean_shipping_fee,
    "total_amount": clean_total_amount,
    "tax_id": clean_tax_id,
}

def apply_cleaners(df, mapping, cleaning_rules):
    df = df.copy()
    # Only rename mapped columns, leave others as-is
    rename_map = {src: tgt for src, tgt in mapping.items() if tgt}
    df = df.rename(columns=rename_map)
    # Clean only canonical columns
    for col in df.columns:
        cleaner = None
        if col in cleaning_rules:
            rule = cleaning_rules[col]
            cleaner = DEFAULT_CLEANERS.get(rule, None)
        elif col in DEFAULT_CLEANERS:
            cleaner = DEFAULT_CLEANERS.get(col, None)
        if cleaner:
            df[col] = df[col].apply(lambda x, fn=cleaner: fn(x))
        # else: leave unmapped/extra columns untouched
    for col in df.select_dtypes(include="object").columns:
        df[col] = df[col].apply(lambda x, fn=str.strip: fn(x) if isinstance(x, str) else x)
    return df

def validate_df(df):
    issues = []
    for idx, row in df.iterrows():
        # Example: required fields
        for col in ["order_id", "order_date", "customer_id", "customer_name", "email", "product_sku", "quantity", "unit_price", "total_amount"]:
            if col in df.columns:
                v = row.get(col)
                if v is None or (isinstance(v, str) and v.strip() == ""):
                    issues.append({
                        "row": int(idx),
                        "column": col,
                        "issue": "missing",
                        "message": f"{col} missing or blank",
                        "value": v,
                        "suggestions": ["leave_blank", "enter_manually"]
                    })
        # Email format
        if "email" in df.columns:
            e = row.get("email")
            if e and isinstance(e, str) and not re.match(r"[^@]+@[^@]+\.[^@]+", e):
                issues.append({
                    "row": int(idx),
                    "column": "email",
                    "issue": "invalid_format",
                    "message": "Email doesn't look valid",
                    "value": e,
                    "suggestions": ["edit", "leave_blank"]
                })
        # Postal code should be digits
        if "postal_code" in df.columns:
            pc = row.get("postal_code")
            if pc and (not str(pc).isdigit() or len(str(pc)) < 4):
                issues.append({
                    "row": int(idx),
                    "column": "postal_code",
                    "issue": "invalid_format",
                    "message": "Postal code should be digits only and at least 4 digits",
                    "value": pc,
                    "suggestions": ["edit", "leave_blank"]
                })
        # Percent fields
        for col in ["discount_pct", "tax_pct"]:
            if col in df.columns:
                v = row.get(col)
                if v is not None and (v < 0 or v > 1):
                    issues.append({
                        "row": int(idx),
                        "column": col,
                        "issue": "invalid_range",
                        "message": f"{col} should be between 0 and 1",
                        "value": v,
                        "suggestions": ["edit", "leave_blank"]
                    })
        # Quantity should be non-negative
        if "quantity" in df.columns:
            q = row.get("quantity")
            if q is not None and q < 0:
                issues.append({
                    "row": int(idx),
                    "column": "quantity",
                    "issue": "invalid_value",
                    "message": "Quantity cannot be negative",
                    "value": q,
                    "suggestions": ["edit", "leave_blank"]
                })
    return issues

# ---------- Streamlit UI ----------

st.set_page_config(page_title="Schema Mapper & Data Quality Fixer", layout="wide")
st.title("Schema Mapper & Data Quality Fixer (Map → Clean → Targeted Repair)")

st.sidebar.header("Quick Controls")
st.sidebar.markdown("""
- Upload a CSV
- Confirm/override suggested mappings
- Run clean & validate
- Apply/approve fixes and promote rules
""")
# Add toggle for similarity method
st.sidebar.markdown("---")
st.sidebar.write("**Similarity Method**")
sim_method = st.sidebar.radio(
    "Choose mapping similarity method:",
    [
        "RapidFuzz",
        "SentenceTransformers",
        "HF AutoTokenizer",
        "OpenAI Embeddings",
        "HuggingFaceEmbeddings"
    ],
    index=0,
    key="sim_method_toggle"
)
st.session_state["sim_method"] = sim_method
st.session_state["use_transformers"] = (sim_method == "SentenceTransformers")
st.session_state["use_openai_embeddings"] = (sim_method == "OpenAI Embeddings")
st.session_state["use_hf_embeddings"] = (sim_method == "HuggingFaceEmbeddings")

# uploaded = st.file_uploader("Upload a CSV", type=["csv", "txt"], accept_multiple_files=False)

def verify_openai_key(api_key):
    try:
        client = OpenAI(api_key=api_key)
        client.models.list()
        return True
    except Exception:
        return False

def get_openai_api_key():
    api_key = os.getenv("OPENAI_API_KEY")
    if "openai_api_key" in st.session_state:
        api_key = st.session_state["openai_api_key"]
    return api_key

with st.sidebar:
    st.markdown("---")
    st.markdown("**OpenAI API Key**")
    api_key = get_openai_api_key()
    valid = False
    reason = ""
    edit_mode = st.session_state.get("edit_openai_key", False)
    if api_key and not edit_mode:
        valid = verify_openai_key(api_key)
        if valid:
            st.success("OpenAI API key is set and valid.")
            if st.button("✏️ Edit API Key", key="openai_edit_btn"):
                st.session_state["edit_openai_key"] = True
                st.rerun()
        else:
            reason = "The API key provided is invalid or expired."
            st.warning(
                f"To use OpenAI Embeddings, you must provide a valid OpenAI API key.\n\n"
                f"Reason: {reason}\n\n"
                f"Your key will be securely stored in `.env` for future use."
            )
            st.session_state["edit_openai_key"] = True
            st.rerun()
    if not api_key or edit_mode:
        api_key_input = st.text_input("Enter your OpenAI API key", value="", type="password", key="openai_api_key_input")
        if st.button("Verify & Save API Key", key="openai_save_btn"):
            if verify_openai_key(api_key_input):
                st.success("API key is valid and saved.")
                dotenv.set_key(".env", "OPENAI_API_KEY", api_key_input)
                st.session_state["openai_api_key"] = api_key_input
                st.session_state["edit_openai_key"] = False
                st.rerun()
            else:
                st.error("API key is invalid. Please check and try again.")

# if uploaded:
#     if "last_uploaded_name" not in st.session_state or st.session_state.last_uploaded_name != uploaded.name:
#         st.session_state.user_mapping = None
#         st.session_state.last_uploaded_name = uploaded.name
#     st.subheader("Preview of uploaded file")
#     df_raw = pd.read_csv(uploaded)
#     st.dataframe(df_raw)

def page_upload():
    uploaded = st.file_uploader("Upload a CSV", type=["csv", "txt"], accept_multiple_files=False)
    if uploaded:
        if "last_uploaded_name" not in st.session_state or st.session_state.last_uploaded_name != uploaded.name:
            st.session_state.user_mapping = None
            st.session_state.last_uploaded_name = uploaded.name
        st.subheader("Preview of uploaded file")
        df_raw = pd.read_csv(uploaded)
        st.session_state.raw_df = df_raw
        st.dataframe(df_raw)
        if st.button("Suggest mapping", icon=":material/lightbulb:"):
            st.rerun()
    else:
        st.info("Upload a CSV file to get started. (Only CSVs are supported.)")
        st.markdown("Example canonical schema used in this demo:")
        st.write(CANONICAL_SCHEMA)

<<<<<<< HEAD
def page_mapping_():
    st.markdown("---")
    st.header("Schema Mapping Suggestions")
    df_raw = st.session_state.raw_df
    headers = list(df_raw.columns)
    # Only call suggest_mapping if API key is present for OpenAI Embeddings
    api_key = get_openai_api_key()
    if st.session_state["sim_method"] == "OpenAI Embeddings" and not api_key:
        st.warning("Please enter and verify your OpenAI API key above to use OpenAI Embeddings.")
        st.stop()
    suggestions = suggest_mapping(headers, CANONICAL_SCHEMA, promoted_map=promoted)

    # Reset user_mapping if sim_method changed or mapping is None
    if (
        "user_mapping" not in st.session_state
        or st.session_state.user_mapping is None
        or "last_sim_method" not in st.session_state
        or st.session_state.last_sim_method != st.session_state["sim_method"]
    ):
        st.session_state.user_mapping = {s[0]: s[1] for s in suggestions}
        st.session_state.last_sim_method = st.session_state["sim_method"]

    st.write("Suggested mappings (you can override):")
    mapping_cols = {}
    cols = st.columns((3, 3, 2, 2))
    cols[0].markdown("**Source Column**")
    cols[1].markdown("**Suggested Canonical Field**")
    cols[2].markdown("**Confidence**")
    cols[3].markdown("**Override**")

    if "user_mapping" not in st.session_state or st.session_state.user_mapping is None:
        st.session_state.user_mapping = {s[0]: s[1] for s in suggestions}

    for src, suggested, conf, how in suggestions:
        c0, c1, c2, c3 = st.columns((3, 3, 2, 2))
        c0.write(f"**{src}**")
        options = ["(ignore)"] + CANONICAL_SCHEMA
        sel = c1.selectbox(f"map_{src}", options, index=(options.index(st.session_state.user_mapping.get(src)) if st.session_state.user_mapping.get(src) in options else 0), key=f"map_{src}_key")
        c2.write(f"{conf:.0f}% {'(promoted)' if how=='promoted' else ''}")
        if sel == "(ignore)":
            st.session_state.user_mapping[src] = None
        else:
            st.session_state.user_mapping[src] = sel

    targets = [v for v in st.session_state.user_mapping.values() if v]
    dup_targets = {t for t in targets if targets.count(t) > 1}
    if dup_targets:
        st.warning(f"Multiple source columns mapped to same canonical target: {', '.join(dup_targets)}")
        st.stop()
    else:
        st.success("No duplicate target mappings detected.")
        if st.button("Save mapping", type="primary", icon=":material/save:"):
            st.session_state.mapping = True
    # st.session_state.raw_df = df_raw

=======
>>>>>>> 6a597789
def page_mapping():
    import pandas as pd
    from collections import defaultdict
    import streamlit as st

    st.markdown("---")
    st.header("Schema Mapping Suggestions")

    df_raw = st.session_state.raw_df
    headers = list(df_raw.columns)
    signature = (tuple(headers), tuple(CANONICAL_SCHEMA))

    # Get suggestions: iterable of (src, suggested, conf, how)
    suggestions = suggest_mapping(headers, CANONICAL_SCHEMA, promoted_map=promoted)

    # Normalize
    rows = []
    for src, suggested, conf, how in suggestions:
        conf_pct = 0 if conf is None else (conf * 100 if conf <= 1 else conf)
        rows.append(dict(
            source_col=src,
            suggested="(ignore)" if not suggested else suggested,
            confidence=conf_pct,
            how=how,
        ))
    work = pd.DataFrame(rows)

    # Init user mapping once per signature
    if (
        "user_mapping" not in st.session_state
        or st.session_state.user_mapping is None
        or st.session_state.get("user_mapping_sig") != signature
    ):
        st.session_state.user_mapping = {
            r.source_col: (None if r.suggested == "(ignore)" else r.suggested)
            for r in work.itertuples(index=False)
        }
        st.session_state.user_mapping_sig = signature

    st.write("Suggested mappings (you can override):")

    # Table header row
    hdr = st.columns(4)
    hdr[0].markdown("**Source Column**")
    hdr[1].markdown("**Suggested Canonical Field**")
    hdr[2].markdown("**Confidence**")
    hdr[3].markdown("**Your Choice**")

    options = ["(ignore)"] + list(CANONICAL_SCHEMA)

    # Per-row UI
    for r in work.itertuples(index=False):
        c0, c1, c2p,c2c, c3 = st.columns([1,1,1,0.3,1])

        # Source col
        c0.markdown(f"**{r.source_col}**")

        # Suggested + badge
        if r.how == "promoted":
            with c1:
                st.write(r.suggested, st.badge("Promoted", icon=":material/star:", color="violet"))
        else:
            c1.write(r.suggested)

        # Confidence progress bar + label
        c2p.progress(int(r.confidence))
        c2c.caption(f"{r.confidence:.0f}%")

        # Override selectbox
        current_choice = st.session_state.user_mapping.get(r.source_col)
        idx = options.index(current_choice) if current_choice in options else 0
        sel = c3.selectbox(
            key=f"map_choice::{r.source_col}",
            label="", options=options, index=idx,
            label_visibility="collapsed",
            help="Pick a canonical field or (ignore)."
        )
        st.session_state.user_mapping[r.source_col] = None if sel == "(ignore)" else sel

    # Duplicate detection
    selected = {src: tgt for src, tgt in st.session_state.user_mapping.items() if tgt}
    inv = defaultdict(list)
    for src, tgt in selected.items():
        inv[tgt].append(src)

    dup = {tgt: srcs for tgt, srcs in inv.items() if len(srcs) > 1}

    if dup:
        dup_text = " ".join([f":orange-badge[⚠️ {tgt}] ({', '.join(srcs)})" for tgt, srcs in dup.items()])
        st.warning(f"Multiple source columns mapped to the same field: {dup_text}")
    else:
        st.success("No duplicate target mappings detected.")

    # Save / Reset
    ac1, ac2 = st.columns([1, 1])
    if ac1.button("Save mapping", type="primary", icon=":material/save:"):
        if dup:
            st.error("Cannot save while duplicates exist. Please resolve them.")
        else:
            st.session_state.mapping = dict(st.session_state.user_mapping)
            st.success("Mapping saved!")

    if ac2.button("Reset choices", icon=":material/restore:"):
        for r in work.itertuples(index=False):
            st.session_state.user_mapping[r.source_col] = (
                None if r.suggested == "(ignore)" else r.suggested
            )
        st.info("Choices reset to suggestions.")

def page_clean_validate():
    df_raw = st.session_state.raw_df
    st.header("One-Click Clean & Validate")
    if st.button("Run Clean & Validate"):
        mapping = {src: tgt for src, tgt in st.session_state.user_mapping.items() if tgt}
        st.session_state.last_mapping = mapping
        st.subheader("Before (first 10 rows)")
        st.dataframe(df_raw)

        cleaned = apply_cleaners(df_raw, mapping, promoted.get("cleaning_rules", {}))
        st.subheader("After Clean (first 10 rows)")

        # Highlight changed values (text color only)
        def highlight_text(cleaned_val, raw_val):
            if pd.isna(raw_val) and pd.isna(cleaned_val):
                return ""
            if raw_val != cleaned_val:
                return "color: #d9534f"  # Bootstrap red
            return ""

        raw_display = df_raw.copy()
        cleaned_display = cleaned.copy()

        def style_func(col):
            # Compare each cell in cleaned with raw
            return [
                highlight_text(cleaned_display.at[idx, col.name], 
                               raw_display.at[idx, col.name] if col.name in raw_display.columns else None)
                for idx in cleaned_display.index
            ]

        styled = cleaned_display.style.apply(style_func, axis=0)
        st.dataframe(styled)

        issues = validate_df(cleaned)
        st.session_state.last_cleaned = cleaned
        st.session_state.last_issues = issues

        st.success(f"Cleaning complete. Found {len(issues)} issue(s). Scroll down for targeted fixes.")
        st.markdown("**Before/After metrics**")
        before_counts = df_raw.count().to_frame("before_count")
        after_counts = cleaned.count().to_frame("after_count")
        metrics = before_counts.join(after_counts, how="outer").fillna(0).astype(int)
        st.table(metrics)
        st.session_state.cleaned_df = cleaned

    # pages.append(mappingv1)

def page_targeted_fix():
    if "last_issues" in st.session_state:
        st.markdown("---")
        st.header("Targeted Fix Queue (Leftover Issues)")
        issues = st.session_state.last_issues
        if not issues:
            st.info("No remaining issues found. You're good to go.")
        else:
            fix_results = []
            for i, iss in enumerate(issues):
                st.markdown(f"**Issue {i+1}: Row {iss['row']} — {iss['column']}**")
                st.write(iss["message"])
                st.write("Current value:", iss["value"])
                action = st.selectbox(f"action_{i}", options=iss["suggestions"] + ["copy_from_other_column"], index=0, key=f"action_{i}_key")
                manual_val = None
                if action == "enter_manually" or action == "edit":
                    manual_val = st.text_input(f"manual_value_{i}", key=f"manual_val_{i}")
                elif action == "copy_from_other_column":
                    other_cols = list(st.session_state.last_cleaned.columns)
                    sel_col = st.selectbox(f"copy_col_{i}", options=other_cols, key=f"copy_col_{i}_key")
                    manual_val = sel_col
                fix_results.append({
                    "issue_index": i,
                    "row": iss["row"],
                    "column": iss["column"],
                    "action": action,
                    "manual_val": manual_val
                })
            if st.button("Apply Selected Fixes"):
                cleaned = st.session_state.last_cleaned.copy()
                for fr in fix_results:
                    r = fr["row"]
                    c = fr["column"]
                    act = fr["action"]
                    mv = fr["manual_val"]
                    if act in ("leave_blank",):
                        cleaned.at[r, c] = None
                    elif act in ("enter_manually", "edit"):
                        cleaned.at[r, c] = mv if mv != "" else None
                    elif act == "copy_from_other_column" and mv in cleaned.columns:
                        cleaned.at[r, c] = cleaned.at[r, mv]
                new_issues = validate_df(cleaned)
                st.session_state.last_cleaned = cleaned
                st.session_state.last_issues = new_issues
                st.success("Applied fixes. Validation re-run.")
                st.rerun()

            st.markdown("**Promote cleaning rules (so they auto-run on future files)**")
            promote_cols = []
            for col in st.session_state.last_cleaned.columns:
                if col in DEFAULT_CLEANERS:
                    checked = st.checkbox(f"Promote default cleaner for `{col}` ({DEFAULT_CLEANERS[col].__name__})", key=f"promote_{col}")
                    if checked:
                        promote_cols.append((col, DEFAULT_CLEANERS[col].__name__))
            if st.button("Save Promoted Cleaners"):
                for col, rule_name in promote_cols:
                    promoted.setdefault("cleaning_rules", {})[col] = rule_name
                save_promoted(promoted)
                st.success("Promoted cleaning rules saved.")
                promoted = load_promoted()
                st.session_state.promoted = promoted
                st.rerun()

def page_export():
    st.header("Finalize & Export")
    if "last_cleaned" in st.session_state:
        st.write("Preview cleaned data (top 20 rows):")
        st.dataframe(st.session_state.last_cleaned.head(20))
        csv = st.session_state.last_cleaned.to_csv(index=False).encode("utf-8")
        st.download_button("Download cleaned CSV", data=csv, file_name="cleaned_output.csv", mime="text/csv")
        st.markdown("**Promote column mappings for this partner**")
        if st.button("Promote current mappings"):
            promoted = st.session_state.promoted
            promoted.setdefault("column_mappings", {})
            for src, tgt in st.session_state.last_mapping.items():
                promoted["column_mappings"][src] = tgt
            save_promoted(promoted)
            st.success("Current mappings promoted. Future uploads with same headers will auto-map.")
            promoted = load_promoted()
            st.rerun()

# # ---------- Build dynamic nav: gate later pages until earlier steps complete ----------
upload = st.Page(page_upload, title="Upload", icon=":material/upload:")
mapping = st.Page(page_mapping, title="Mapping", icon=":material/sync_alt:")
clean   = st.Page(page_clean_validate, title="Clean & Validate", icon=":material/sweep:")
fixes   = st.Page(page_targeted_fix, title="Targeted Fix", icon=":material/build:")
export  = st.Page(page_export, title="Report & Export", icon=":material/download:")

pages = [upload]
if st.session_state.raw_df is not None:
    pages.append(mapping)
    pages.append(clean)
    pages.append(fixes)
    pages.append(export)

pg = st.navigation(pages, position="top")   # also accepts "sidebar" or "hidden"
st.markdown("---")
st.caption(f"App run at {datetime.now(timezone.utc).isoformat()}Z. Mappings & cleaning rules persisted to `{PROMOTED_FILE}`.")
pg.run()<|MERGE_RESOLUTION|>--- conflicted
+++ resolved
@@ -632,64 +632,6 @@
         st.markdown("Example canonical schema used in this demo:")
         st.write(CANONICAL_SCHEMA)
 
-<<<<<<< HEAD
-def page_mapping_():
-    st.markdown("---")
-    st.header("Schema Mapping Suggestions")
-    df_raw = st.session_state.raw_df
-    headers = list(df_raw.columns)
-    # Only call suggest_mapping if API key is present for OpenAI Embeddings
-    api_key = get_openai_api_key()
-    if st.session_state["sim_method"] == "OpenAI Embeddings" and not api_key:
-        st.warning("Please enter and verify your OpenAI API key above to use OpenAI Embeddings.")
-        st.stop()
-    suggestions = suggest_mapping(headers, CANONICAL_SCHEMA, promoted_map=promoted)
-
-    # Reset user_mapping if sim_method changed or mapping is None
-    if (
-        "user_mapping" not in st.session_state
-        or st.session_state.user_mapping is None
-        or "last_sim_method" not in st.session_state
-        or st.session_state.last_sim_method != st.session_state["sim_method"]
-    ):
-        st.session_state.user_mapping = {s[0]: s[1] for s in suggestions}
-        st.session_state.last_sim_method = st.session_state["sim_method"]
-
-    st.write("Suggested mappings (you can override):")
-    mapping_cols = {}
-    cols = st.columns((3, 3, 2, 2))
-    cols[0].markdown("**Source Column**")
-    cols[1].markdown("**Suggested Canonical Field**")
-    cols[2].markdown("**Confidence**")
-    cols[3].markdown("**Override**")
-
-    if "user_mapping" not in st.session_state or st.session_state.user_mapping is None:
-        st.session_state.user_mapping = {s[0]: s[1] for s in suggestions}
-
-    for src, suggested, conf, how in suggestions:
-        c0, c1, c2, c3 = st.columns((3, 3, 2, 2))
-        c0.write(f"**{src}**")
-        options = ["(ignore)"] + CANONICAL_SCHEMA
-        sel = c1.selectbox(f"map_{src}", options, index=(options.index(st.session_state.user_mapping.get(src)) if st.session_state.user_mapping.get(src) in options else 0), key=f"map_{src}_key")
-        c2.write(f"{conf:.0f}% {'(promoted)' if how=='promoted' else ''}")
-        if sel == "(ignore)":
-            st.session_state.user_mapping[src] = None
-        else:
-            st.session_state.user_mapping[src] = sel
-
-    targets = [v for v in st.session_state.user_mapping.values() if v]
-    dup_targets = {t for t in targets if targets.count(t) > 1}
-    if dup_targets:
-        st.warning(f"Multiple source columns mapped to same canonical target: {', '.join(dup_targets)}")
-        st.stop()
-    else:
-        st.success("No duplicate target mappings detected.")
-        if st.button("Save mapping", type="primary", icon=":material/save:"):
-            st.session_state.mapping = True
-    # st.session_state.raw_df = df_raw
-
-=======
->>>>>>> 6a597789
 def page_mapping():
     import pandas as pd
     from collections import defaultdict
@@ -700,7 +642,8 @@
 
     df_raw = st.session_state.raw_df
     headers = list(df_raw.columns)
-    signature = (tuple(headers), tuple(CANONICAL_SCHEMA))
+    sim_method = st.session_state.get("sim_method", "RapidFuzz")
+    signature = (tuple(headers), tuple(CANONICAL_SCHEMA), sim_method)
 
     # Get suggestions: iterable of (src, suggested, conf, how)
     suggestions = suggest_mapping(headers, CANONICAL_SCHEMA, promoted_map=promoted)
@@ -717,7 +660,7 @@
         ))
     work = pd.DataFrame(rows)
 
-    # Init user mapping once per signature
+
     if (
         "user_mapping" not in st.session_state
         or st.session_state.user_mapping is None
@@ -750,7 +693,8 @@
         # Suggested + badge
         if r.how == "promoted":
             with c1:
-                st.write(r.suggested, st.badge("Promoted", icon=":material/star:", color="violet"))
+                st.write(f"**{r.suggested}**")
+                st.badge("Promoted", icon=":material/star:", color="violet")
         else:
             c1.write(r.suggested)
 
