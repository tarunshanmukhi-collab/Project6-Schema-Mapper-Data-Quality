import json
import os
import re
from datetime import datetime, timezone

import dotenv
import openai
import pandas as pd
import streamlit as st
import torch
from dotenv import load_dotenv
from langchain_huggingface import HuggingFaceEmbeddings
from numpy import dot
from numpy.linalg import norm
from openai import OpenAI
from rapidfuzz import fuzz
from sentence_transformers import SentenceTransformer, util
from transformers import AutoModel, AutoTokenizer

load_dotenv()

# ---------- Config / Persistence ----------
PROMOTED_FILE = "promoted_rules.json"
<<<<<<< HEAD
=======

# --- Simple state bootstrap ---
if "raw_df" not in st.session_state:
    st.session_state.raw_df = None 
if "mapping" not in st.session_state:
    st.session_state.mapping = {}           # {raw_col -> canonical_col}
if "cleaned_df" not in st.session_state:
    st.session_state.cleaned_df = None
if "dq_report" not in st.session_state:
    st.session_state.dq_report = {}         # metrics & leftover issues
if "rules_pack" not in st.session_state:
    st.session_state.rules_pack = [] 
if "promoted" not in st.session_state:
    st.session_state.promoted = None

# Load canonical schema from CSV
>>>>>>> 05def9e0
CANONICAL_SCHEMA_FILE = "Project6StdFormat.csv"

# Ensure persistence file exists with correct structure
if not os.path.exists(PROMOTED_FILE):
    with open(PROMOTED_FILE, "w") as f:
        json.dump({"column_mappings": {}, "cleaning_rules": {}}, f, indent=2)

def load_promoted():
    with open(PROMOTED_FILE, "r") as f:
        return json.load(f)

def save_promoted(data):
    with open(PROMOTED_FILE, "w") as f:
        json.dump(data, f, indent=2)

promoted = load_promoted()

# Check if canonical schema file exists
if not os.path.exists(CANONICAL_SCHEMA_FILE):
    st.error(f"Schema file `{CANONICAL_SCHEMA_FILE}` not found. Please provide <Project6StdFormat.csv> with canonical_name and description columns.")
    st.stop()

canonical_df = pd.read_csv(CANONICAL_SCHEMA_FILE)
CANONICAL_SCHEMA = list(canonical_df["canonical_name"])
CANONICAL_DESCRIPTIONS = dict(zip(
    canonical_df["canonical_name"],
    canonical_df["description"] if "description" in canonical_df.columns else [""]*len(canonical_df)
))

# ---------- Utility functions ----------

def normalize_header(h: str) -> str:
    """Normalize header for matching: lower, strip punctuation."""
    if pd.isna(h):
        return ""
    h = str(h).lower().strip()
    # h = re.sub(r"[_\-\s]+", " ", h)
    # h = re.sub(r"[^\w\s]", "", h)
    return h

def suggest_mapping(headers, canonical=CANONICAL_SCHEMA, promoted_map=None, top_n=3):
    promoted_map = promoted_map or {}
    suggestions = []
    canon_norm = {c: normalize_header(c) for c in canonical}
    sim_method = st.session_state.get("sim_method", "RapidFuzz")
    use_transformers = (sim_method == "SentenceTransformers")
    use_hf_tokenizer = (sim_method == "HF AutoTokenizer")
    use_openai_embeddings = (sim_method == "OpenAI Embeddings")
    use_hf_embeddings = (sim_method == "HuggingFaceEmbeddings")

    # HuggingFaceEmbeddings
    if use_hf_embeddings:
        try:
            if "hf_embedder" not in st.session_state:
                st.session_state["hf_embedder"] = HuggingFaceEmbeddings(model_name="sentence-transformers/all-MiniLM-L6-v2")
            embedder = st.session_state["hf_embedder"]
            if "hf_embed_canon" not in st.session_state:
                canon_texts = list(canon_norm.values())
                # canon_texts = [f"{c} - {CANONICAL_DESCRIPTIONS.get(c, '')}".strip() for c in canonical]
                st.session_state["hf_embed_canon"] = embedder.embed_documents(canon_texts)
            canon_embeds = st.session_state["hf_embed_canon"]
        except Exception as e:
            st.warning(f"HuggingFaceEmbeddings error: {e}. Using rapidfuzz fallback.")
            use_hf_embeddings = False

    # OpenAI Embeddings setup
    if use_openai_embeddings:
        try:
            client = openai.OpenAI(api_key=os.getenv("OPENAI_API_KEY"))
            if not client.api_key:
                st.warning("OpenAI API key not set. Set OPENAI_API_KEY in environment or Streamlit secrets.")
                use_openai_embeddings = False
            if "openai_canon_embeds" not in st.session_state:
                # canon_texts = list(canon_norm.values())
                canon_texts = [
                    f"{c} - {CANONICAL_DESCRIPTIONS.get(c, '')}".strip()
                    for c in canonical
                ]
                resp = client.embeddings.create(input=canon_texts, model="text-embedding-ada-002")
                st.session_state["openai_canon_embeds"] = [e.embedding for e in resp.data]
        except Exception as e:
            st.warning(f"OpenAI Embeddings error: {e}. Falling back to rapidfuzz.")
            use_openai_embeddings = False

    # SentenceTransformers setup
    if use_transformers:
        try:
            if "st_model" not in st.session_state:
                st.session_state["st_model"] = SentenceTransformer("all-MiniLM-L6-v2")
            model = st.session_state["st_model"]
            if "st_canon_embeds" not in st.session_state:
                canon_texts = list(canon_norm.values())
                st.session_state["st_canon_embeds"] = model.encode(canon_texts, convert_to_tensor=True)
            canon_embeds = st.session_state["st_canon_embeds"]
        except Exception as e:
            st.warning(f"SentenceTransformers error: {e}. Using rapidfuzz fallback.")
            use_transformers = False

    # HF AutoTokenizer setup (dummy example, you should implement get_embedding)
    if use_hf_tokenizer:
        try:
            if "hf_tokenizer" not in st.session_state:
                st.session_state["hf_tokenizer"] = AutoTokenizer.from_pretrained("bert-base-uncased")
                st.session_state["hf_model"] = AutoModel.from_pretrained("bert-base-uncased")
            tokenizer = st.session_state["hf_tokenizer"]
            hf_model = st.session_state["hf_model"]
            def get_embedding(text):
                inputs = tokenizer(text, return_tensors="pt", truncation=True, max_length=32)
                with torch.no_grad():
                    outputs = hf_model(**inputs)
                return outputs.last_hidden_state.mean(dim=1).squeeze().numpy()
            if "hf_canon_embeds" not in st.session_state:
                canon_texts = list(canon_norm.values())
                st.session_state["hf_canon_embeds"] = [get_embedding(t) for t in canon_texts]
            canon_embeds = st.session_state["hf_canon_embeds"]
        except Exception as e:
            st.warning(f"HF AutoTokenizer error: {e}. Using rapidfuzz fallback.")
            use_hf_tokenizer = False

    for h in headers:
        hnorm = normalize_header(h)
        # check promoted (exact or normalized)
        if h in promoted_map.get("column_mappings", {}):
            suggestions.append((h, promoted_map["column_mappings"][h], 100.0, "promoted"))
            continue
        candidates = []
        if use_hf_embeddings:
            try:
                h_embed = embedder.embed_query(hnorm)
                canon_embeds = st.session_state["hf_embed_canon"]
                for i, c in enumerate(canonical):
                    sim = dot(h_embed, canon_embeds[i]) / (norm(h_embed) * norm(canon_embeds[i]))
                    candidates.append((c, float(sim*100)))
            except Exception as e:
                st.warning(f"HuggingFaceEmbeddings error: {e}. Using rapidfuzz fallback.")
                use_hf_embeddings = False
        elif use_openai_embeddings:
            try:
                resp = client.embeddings.create(input=[hnorm], model="text-embedding-ada-002")
                h_embed = resp.data[0].embedding
                canon_embeds = st.session_state["openai_canon_embeds"]
                for i, c in enumerate(canonical):
                    sim = dot(h_embed, canon_embeds[i]) / (norm(h_embed) * norm(canon_embeds[i]))
                    candidates.append((c, float(sim*100)))
            except Exception as e:
                st.warning(f"OpenAI Embeddings error: {e}. Using rapidfuzz fallback.")
                use_openai_embeddings = False
        elif use_transformers:
            try:
                h_embed = model.encode(hnorm, convert_to_tensor=True)
                sims = util.pytorch_cos_sim(h_embed, canon_embeds)[0].cpu().numpy()
                for i, c in enumerate(canonical):
                    candidates.append((c, float(sims[i]*100)))
            except Exception as e:
                st.warning(f"SentenceTransformers error: {e}. Using rapidfuzz fallback.")
                use_transformers = False
        elif use_hf_tokenizer:
            try:
                h_embed = get_embedding(hnorm)
                canon_embeds = st.session_state["hf_canon_embeds"]
                for i, c in enumerate(canonical):
                    sim = dot(h_embed, canon_embeds[i]) / (norm(h_embed) * norm(canon_embeds[i]))
                    candidates.append((c, float(sim*100)))
            except Exception as e:
                st.warning(f"HF AutoTokenizer error: {e}. Using rapidfuzz fallback.")
                use_hf_tokenizer = False
        if not use_transformers and not use_hf_tokenizer and not use_openai_embeddings and not use_hf_embeddings:
            for c, cnorm in canon_norm.items():
                score = fuzz.token_sort_ratio(hnorm, cnorm)  # 0-100
                candidates.append((c, score))
        candidates.sort(key=lambda x: x[1], reverse=True)
        method_label = (
            "huggingface_embeddings" if use_hf_embeddings else
            "openai_embeddings" if use_openai_embeddings else
            "transformers" if use_transformers else
            ("hf_tokenizer" if use_hf_tokenizer else "fuzzy")
        )
        top = candidates[0]
        suggestions.append((h, top[0], float(top[1]), method_label))
    return suggestions

# ---------- Deterministic cleaners for canonical fields ----------

def clean_order_id(v):
    if pd.isna(v):
        return None
    s = str(v).strip().upper()
    return s if s else None

def clean_order_date(v):
    if pd.isna(v):
        return None
    s = str(v).strip()
    # Try to parse date in various formats
    for fmt in ("%Y-%m-%d", "%d-%m-%Y", "%d/%m/%Y", "%Y/%m/%d", "%d %b %Y", "%d %B %Y", "%b %d %Y", "%B %d %Y"):
        try:
            dt = datetime.strptime(s, fmt)
            return dt.strftime("%Y-%m-%d")
        except Exception:
            continue
    # Try pandas parse
    try:
        dt = pd.to_datetime(s, errors="coerce", dayfirst=True)
        if pd.isna(dt):
            return None
        return dt.strftime("%Y-%m-%d")
    except Exception:
        return None

def clean_customer_id(v):
    if pd.isna(v):
        return None
    s = str(v).strip().upper()
    return s if s else None

def clean_customer_name(v):
    if pd.isna(v):
        return None
    s = str(v).strip()
    s = re.sub(r"\s+", " ", s)
    return s.title()

def clean_email(v):
    if pd.isna(v):
        return None
    s = str(v).strip().lower()
    return s

def clean_phone(v):
    if pd.isna(v):
        return None
    s = re.sub(r"[^\d+]", "", str(v))
    return s if len(s) >= 7 else None

def clean_billing_address(v):
    if pd.isna(v):
        return None
    s = str(v).strip()
    s = re.sub(r"\s+", " ", s)
    return s

def clean_shipping_address(v):
    if pd.isna(v):
        return None
    s = str(v).strip()
    s = re.sub(r"\s+", " ", s)
    return s

def clean_city(v):
    if pd.isna(v):
        return None
    s = str(v).strip()
    return s.title()

def clean_state(v):
    if pd.isna(v):
        return None
    s = str(v).strip()
    return s.title()

def clean_postal_code(v):
    if pd.isna(v):
        return None
    s = str(v).strip()
    s = re.sub(r"[^\d]", "", s)
    return s if s else None

def clean_country(v):
    if pd.isna(v):
        return None
    s = str(v).strip()
    # Normalize common variants
    if s.lower() in ["usa", "us", "united states", "united states of america"]:
        return "United States"
    return s.title()

def clean_product_sku(v):
    if pd.isna(v):
        return None
    s = str(v).strip().upper()
    return s

def clean_product_name(v):
    if pd.isna(v):
        return None
    s = str(v).strip()
    return s.title()

def clean_category(v):
    if pd.isna(v):
        return None
    s = str(v).strip()
    return s.title()

def clean_subcategory(v):
    if pd.isna(v):
        return None
    s = str(v).strip()
    return s.title()

def clean_quantity(v):
    if pd.isna(v):
        return None
    try:
        val = int(float(str(v).replace(",", "").strip()))
        return val if val >= 0 else None
    except Exception:
        return None

def clean_unit_price(v):
    if pd.isna(v):
        return None
    s = str(v).replace(",", "").replace("$", "").strip()
    try:
        return float(s)
    except Exception:
        return None

def clean_currency(v):
    if pd.isna(v):
        return None
    s = str(v).strip().upper()
    return s

def clean_discount_pct(v):
    if pd.isna(v):
        return None
    s = str(v).replace("%", "").strip()
    try:
        val = float(s)
        if val > 1:  # If percent, convert to fraction
            val = val / 100.0
        return round(val, 4)
    except Exception:
        return None

def clean_tax_pct(v):
    if pd.isna(v):
        return None
    s = str(v).replace("%", "").strip()
    try:
        val = float(s)
        if val > 1:
            val = val / 100.0
        return round(val, 4)
    except Exception:
        return None

def clean_shipping_fee(v):
    if pd.isna(v):
        return None
    s = str(v).replace(",", "").replace("$", "").strip()
    try:
        return float(s)
    except Exception:
        return None

def clean_total_amount(v):
    if pd.isna(v):
        return None
    s = str(v).replace(",", "").replace("$", "").strip()
    try:
        return float(s)
    except Exception:
        return None

def clean_tax_id(v):
    if pd.isna(v):
        return None
    s = str(v).strip().upper()
    s = re.sub(r"[^\dA-Za-z]", "", s)
    return s if s else None

DEFAULT_CLEANERS = {
    "order_id": clean_order_id,
    "order_date": clean_order_date,
    "customer_id": clean_customer_id,
    "customer_name": clean_customer_name,
    "email": clean_email,
    "phone": clean_phone,
    "billing_address": clean_billing_address,
    "shipping_address": clean_shipping_address,
    "city": clean_city,
    "state": clean_state,
    "postal_code": clean_postal_code,
    "country": clean_country,
    "product_sku": clean_product_sku,
    "product_name": clean_product_name,
    "category": clean_category,
    "subcategory": clean_subcategory,
    "quantity": clean_quantity,
    "unit_price": clean_unit_price,
    "currency": clean_currency,
    "discount_pct": clean_discount_pct,
    "tax_pct": clean_tax_pct,
    "shipping_fee": clean_shipping_fee,
    "total_amount": clean_total_amount,
    "tax_id": clean_tax_id,
}

def apply_cleaners(df, mapping, cleaning_rules):
    df = df.copy()
    # Only rename mapped columns, leave others as-is
    rename_map = {src: tgt for src, tgt in mapping.items() if tgt}
    df = df.rename(columns=rename_map)
    # Clean only canonical columns
    for col in df.columns:
        cleaner = None
        if col in cleaning_rules:
            rule = cleaning_rules[col]
            cleaner = DEFAULT_CLEANERS.get(rule, None)
        elif col in DEFAULT_CLEANERS:
            cleaner = DEFAULT_CLEANERS.get(col, None)
        if cleaner:
            df[col] = df[col].apply(lambda x, fn=cleaner: fn(x))
        # else: leave unmapped/extra columns untouched
    for col in df.select_dtypes(include="object").columns:
        df[col] = df[col].apply(lambda x, fn=str.strip: fn(x) if isinstance(x, str) else x)
    return df

def validate_df(df):
    issues = []
    for idx, row in df.iterrows():
        # Example: required fields
        for col in ["order_id", "order_date", "customer_id", "customer_name", "email", "product_sku", "quantity", "unit_price", "total_amount"]:
            if col in df.columns:
                v = row.get(col)
                if v is None or (isinstance(v, str) and v.strip() == ""):
                    issues.append({
                        "row": int(idx),
                        "column": col,
                        "issue": "missing",
                        "message": f"{col} missing or blank",
                        "value": v,
                        "suggestions": ["leave_blank", "enter_manually"]
                    })
        # Email format
        if "email" in df.columns:
            e = row.get("email")
            if e and isinstance(e, str) and not re.match(r"[^@]+@[^@]+\.[^@]+", e):
                issues.append({
                    "row": int(idx),
                    "column": "email",
                    "issue": "invalid_format",
                    "message": "Email doesn't look valid",
                    "value": e,
                    "suggestions": ["edit", "leave_blank"]
                })
        # Postal code should be digits
        if "postal_code" in df.columns:
            pc = row.get("postal_code")
            if pc and (not str(pc).isdigit() or len(str(pc)) < 4):
                issues.append({
                    "row": int(idx),
                    "column": "postal_code",
                    "issue": "invalid_format",
                    "message": "Postal code should be digits only and at least 4 digits",
                    "value": pc,
                    "suggestions": ["edit", "leave_blank"]
                })
        # Percent fields
        for col in ["discount_pct", "tax_pct"]:
            if col in df.columns:
                v = row.get(col)
                if v is not None and (v < 0 or v > 1):
                    issues.append({
                        "row": int(idx),
                        "column": col,
                        "issue": "invalid_range",
                        "message": f"{col} should be between 0 and 1",
                        "value": v,
                        "suggestions": ["edit", "leave_blank"]
                    })
        # Quantity should be non-negative
        if "quantity" in df.columns:
            q = row.get("quantity")
            if q is not None and q < 0:
                issues.append({
                    "row": int(idx),
                    "column": "quantity",
                    "issue": "invalid_value",
                    "message": "Quantity cannot be negative",
                    "value": q,
                    "suggestions": ["edit", "leave_blank"]
                })
    return issues

# ---------- Streamlit UI ----------

st.set_page_config(page_title="Schema Mapper & Data Quality Fixer", layout="wide")
st.title("Schema Mapper & Data Quality Fixer (Map → Clean → Targeted Repair)")

st.sidebar.header("Quick Controls")
st.sidebar.markdown("""
- Upload a CSV
- Confirm/override suggested mappings
- Run clean & validate
- Apply/approve fixes and promote rules
""")
# Add toggle for similarity method
st.sidebar.markdown("---")
st.sidebar.write("**Similarity Method**")
sim_method = st.sidebar.radio(
    "Choose mapping similarity method:",
    [
        "RapidFuzz",
        "SentenceTransformers",
        "HF AutoTokenizer",
        "OpenAI Embeddings",
        "HuggingFaceEmbeddings"
    ],
    index=0,
    key="sim_method_toggle"
)
st.session_state["sim_method"] = sim_method
st.session_state["use_transformers"] = (sim_method == "SentenceTransformers")
<<<<<<< HEAD
st.session_state["use_openai_embeddings"] = (sim_method == "OpenAI Embeddings")
st.session_state["use_hf_embeddings"] = (sim_method == "HuggingFaceEmbeddings")

uploaded = st.file_uploader("Upload a CSV", type=["csv", "txt"], accept_multiple_files=False)

def verify_openai_key(api_key):
    try:
        client = OpenAI(api_key=api_key)
        client.models.list()
        return True
    except Exception:
        return False

def get_openai_api_key():
    api_key = os.getenv("OPENAI_API_KEY")
    if "openai_api_key" in st.session_state:
        api_key = st.session_state["openai_api_key"]
    return api_key

with st.sidebar:
    st.markdown("---")
    st.markdown("**OpenAI API Key**")
    api_key = get_openai_api_key()
    valid = False
    reason = ""
    edit_mode = st.session_state.get("edit_openai_key", False)
    if api_key and not edit_mode:
        valid = verify_openai_key(api_key)
        if valid:
            st.success("OpenAI API key is set and valid.")
            if st.button("✏️ Edit API Key", key="openai_edit_btn"):
                st.session_state["edit_openai_key"] = True
                st.rerun()
        else:
            reason = "The API key provided is invalid or expired."
            st.warning(
                f"To use OpenAI Embeddings, you must provide a valid OpenAI API key.\n\n"
                f"Reason: {reason}\n\n"
                f"Your key will be securely stored in `.env` for future use."
            )
            st.session_state["edit_openai_key"] = True
            st.rerun()
    if not api_key or edit_mode:
        api_key_input = st.text_input("Enter your OpenAI API key", value="", type="password", key="openai_api_key_input")
        if st.button("Verify & Save API Key", key="openai_save_btn"):
            if verify_openai_key(api_key_input):
                st.success("API key is valid and saved.")
                dotenv.set_key(".env", "OPENAI_API_KEY", api_key_input)
                st.session_state["openai_api_key"] = api_key_input
                st.session_state["edit_openai_key"] = False
                st.rerun()
            else:
                st.error("API key is invalid. Please check and try again.")

if uploaded:
    if "last_uploaded_name" not in st.session_state or st.session_state.last_uploaded_name != uploaded.name:
        st.session_state.user_mapping = None
        st.session_state.last_uploaded_name = uploaded.name
    st.subheader("Preview of uploaded file")
    df_raw = pd.read_csv(uploaded)
    st.dataframe(df_raw)
=======

def page_upload():
    uploaded = st.file_uploader("Upload a CSV", type=["csv", "txt"], accept_multiple_files=False)
    if uploaded:
        if "last_uploaded_name" not in st.session_state or st.session_state.last_uploaded_name != uploaded.name:
            st.session_state.user_mapping = None
            st.session_state.last_uploaded_name = uploaded.name
        st.subheader("Preview of uploaded file")
        df_raw = pd.read_csv(uploaded)
        st.session_state.raw_df = df_raw
        st.dataframe(df_raw)
        if st.button("Suggest mapping", icon=":material/lightbulb:"):
            st.rerun()
    else:
        st.info("Upload a CSV file to get started. (Only CSVs are supported.)")
        st.markdown("Example canonical schema used in this demo:")
        st.write(CANONICAL_SCHEMA)
>>>>>>> 05def9e0

def page_mapping_():
    st.markdown("---")
    st.header("Schema Mapping Suggestions")
    df_raw = st.session_state.raw_df
    headers = list(df_raw.columns)
    # Only call suggest_mapping if API key is present for OpenAI Embeddings
    api_key = get_openai_api_key()
    if st.session_state["sim_method"] == "OpenAI Embeddings" and not api_key:
        st.warning("Please enter and verify your OpenAI API key above to use OpenAI Embeddings.")
        st.stop()
    suggestions = suggest_mapping(headers, CANONICAL_SCHEMA, promoted_map=promoted)

    # Reset user_mapping if sim_method changed or mapping is None
    if (
        "user_mapping" not in st.session_state
        or st.session_state.user_mapping is None
        or "last_sim_method" not in st.session_state
        or st.session_state.last_sim_method != st.session_state["sim_method"]
    ):
        st.session_state.user_mapping = {s[0]: s[1] for s in suggestions}
        st.session_state.last_sim_method = st.session_state["sim_method"]

    st.write("Suggested mappings (you can override):")
    mapping_cols = {}
    cols = st.columns((3, 3, 2, 2))
    cols[0].markdown("**Source Column**")
    cols[1].markdown("**Suggested Canonical Field**")
    cols[2].markdown("**Confidence**")
    cols[3].markdown("**Override**")

    if "user_mapping" not in st.session_state or st.session_state.user_mapping is None:
        st.session_state.user_mapping = {s[0]: s[1] for s in suggestions}

    for src, suggested, conf, how in suggestions:
        c0, c1, c2, c3 = st.columns((3, 3, 2, 2))
        c0.write(f"**{src}**")
        options = ["(ignore)"] + CANONICAL_SCHEMA
        sel = c1.selectbox(f"map_{src}", options, index=(options.index(st.session_state.user_mapping.get(src)) if st.session_state.user_mapping.get(src) in options else 0), key=f"map_{src}_key")
        c2.write(f"{conf:.0f}% {'(promoted)' if how=='promoted' else ''}")
        if sel == "(ignore)":
            st.session_state.user_mapping[src] = None
        else:
            st.session_state.user_mapping[src] = sel

    targets = [v for v in st.session_state.user_mapping.values() if v]
    dup_targets = {t for t in targets if targets.count(t) > 1}
    if dup_targets:
        st.warning(f"Multiple source columns mapped to same canonical target: {', '.join(dup_targets)}")
        st.stop()
    else:
        st.success("No duplicate target mappings detected.")
        if st.button("Save mapping", type="primary", icon=":material/save:"):
            st.session_state.mapping = True
    # st.session_state.raw_df = df_raw

def page_mapping():
    import pandas as pd
    st.markdown("---")
    st.header("Schema Mapping Suggestions")

    df_raw = st.session_state.raw_df
    headers = list(df_raw.columns)

    # suggestions: iterable of (src, suggested, conf, how)
    suggestions = suggest_mapping(headers, CANONICAL_SCHEMA, promoted_map=promoted)

    # ---- Build a work DataFrame for the editor ----
    rows = []
    for src, suggested, conf, how in suggestions:
        # Normalize confidence: handle values in [0,1] vs [0,100]
        if conf is None:
            conf_norm = 0
        else:
            conf_norm = conf * 100 if conf <= 1.0 else conf
        label = f"{conf_norm:.0f}%"
        if how == "promoted":
            label += " (promoted)"
        rows.append({
            "source_col": src,
            "suggested": suggested if suggested else "(ignore)",
            "confidence": float(conf_norm),
            "confidence_label": label
        })
    work = pd.DataFrame(rows)

    # Initialize or reuse previous mapping
    if "user_mapping" not in st.session_state or st.session_state.user_mapping is None:
        st.session_state.user_mapping = {
            r["source_col"]: (None if r["suggested"] == "(ignore)" else r["suggested"])
            for _, r in work.iterrows()
        }

    # Canonical column shown/edited in the grid (defaults to prior selection or suggested)
    def _init_choice(src, suggested):
        saved = st.session_state.user_mapping.get(src)
        return saved if saved is not None else "(ignore)" if suggested == "(ignore)" else suggested

    work["canonical"] = [
        _init_choice(r.source_col, r.suggested) for r in work.itertuples(index=False)
    ]

    # Options for the selectbox column
    options = ["(ignore)"] + list(CANONICAL_SCHEMA)

    edited = st.data_editor(
        work[["source_col", "suggested", "canonical", "confidence"]],
        hide_index=True,
        num_rows="fixed",
        width='stretch',
        height=400,
        column_config={
            "source_col": st.column_config.TextColumn("Source Column", disabled=True),
            "suggested": st.column_config.TextColumn("Suggested", disabled=True),
            "canonical": st.column_config.SelectboxColumn(
                "Chosen Canonical",
                options=options
            ),
            "confidence": st.column_config.ProgressColumn(
                "Confidence", min_value=0, max_value=100, format="%.0f%%"
            ),
        }
    )

    # Update session mapping from edits
    new_map = {}
    for _, r in edited.iterrows():
        choice = r["canonical"]
        new_map[r["source_col"]] = None if choice == "(ignore)" else choice
    st.session_state.user_mapping = new_map

    # ---- Duplicate target check ----
    targets = [v for v in new_map.values() if v]
    dup_targets = {t for t in targets if targets.count(t) > 1}
    if dup_targets:
        st.warning(
            "Multiple source columns mapped to the same canonical target: "
            + ", ".join(sorted(dup_targets))
            + ". This may cause overwriting after rename. Please resolve before continuing."
        )
        st.stop()
    else:
        st.success("No duplicate target mappings detected.")
        if st.button("Save mapping", type="primary", icon=":material/save:"):
            # Gate later pages with this flag (as in your existing nav logic)
            st.session_state.mapping = True


def page_clean_validate():
    df_raw = st.session_state.raw_df
    st.header("One-Click Clean & Validate")
    if st.button("Run Clean & Validate"):
        mapping = {src: tgt for src, tgt in st.session_state.user_mapping.items() if tgt}
        st.session_state.last_mapping = mapping
        st.subheader("Before (first 10 rows)")
        st.dataframe(df_raw)

        cleaned = apply_cleaners(df_raw, mapping, promoted.get("cleaning_rules", {}))
        st.subheader("After Clean (first 10 rows)")

        # Highlight changed values (text color only)
        def highlight_text(cleaned_val, raw_val):
            if pd.isna(raw_val) and pd.isna(cleaned_val):
                return ""
            if raw_val != cleaned_val:
                return "color: #d9534f"  # Bootstrap red
            return ""

        raw_display = df_raw.copy()
        cleaned_display = cleaned.copy()

        def style_func(col):
            # Compare each cell in cleaned with raw
            return [
                highlight_text(cleaned_display.at[idx, col.name], 
                               raw_display.at[idx, col.name] if col.name in raw_display.columns else None)
                for idx in cleaned_display.index
            ]

        styled = cleaned_display.style.apply(style_func, axis=0)
        st.dataframe(styled)

        issues = validate_df(cleaned)
        st.session_state.last_cleaned = cleaned
        st.session_state.last_issues = issues

        st.success(f"Cleaning complete. Found {len(issues)} issue(s). Scroll down for targeted fixes.")
        st.markdown("**Before/After metrics**")
        before_counts = df_raw.count().to_frame("before_count")
        after_counts = cleaned.count().to_frame("after_count")
        metrics = before_counts.join(after_counts, how="outer").fillna(0).astype(int)
        st.table(metrics)
        st.session_state.cleaned_df = cleaned

def page_targeted_fix():
    if "last_issues" in st.session_state:
        st.markdown("---")
        st.header("Targeted Fix Queue (Leftover Issues)")
        issues = st.session_state.last_issues
        if not issues:
            st.info("No remaining issues found. You're good to go.")
        else:
            fix_results = []
            for i, iss in enumerate(issues):
                st.markdown(f"**Issue {i+1}: Row {iss['row']} — {iss['column']}**")
                st.write(iss["message"])
                st.write("Current value:", iss["value"])
                action = st.selectbox(f"action_{i}", options=iss["suggestions"] + ["copy_from_other_column"], index=0, key=f"action_{i}_key")
                manual_val = None
                if action == "enter_manually" or action == "edit":
                    manual_val = st.text_input(f"manual_value_{i}", key=f"manual_val_{i}")
                elif action == "copy_from_other_column":
                    other_cols = list(st.session_state.last_cleaned.columns)
                    sel_col = st.selectbox(f"copy_col_{i}", options=other_cols, key=f"copy_col_{i}_key")
                    manual_val = sel_col
                fix_results.append({
                    "issue_index": i,
                    "row": iss["row"],
                    "column": iss["column"],
                    "action": action,
                    "manual_val": manual_val
                })
            if st.button("Apply Selected Fixes"):
                cleaned = st.session_state.last_cleaned.copy()
                for fr in fix_results:
                    r = fr["row"]
                    c = fr["column"]
                    act = fr["action"]
                    mv = fr["manual_val"]
                    if act in ("leave_blank",):
                        cleaned.at[r, c] = None
                    elif act in ("enter_manually", "edit"):
                        cleaned.at[r, c] = mv if mv != "" else None
                    elif act == "copy_from_other_column" and mv in cleaned.columns:
                        cleaned.at[r, c] = cleaned.at[r, mv]
                new_issues = validate_df(cleaned)
                st.session_state.last_cleaned = cleaned
                st.session_state.last_issues = new_issues
                st.success("Applied fixes. Validation re-run.")
                st.rerun()

            st.markdown("**Promote cleaning rules (so they auto-run on future files)**")
            promote_cols = []
            for col in st.session_state.last_cleaned.columns:
                if col in DEFAULT_CLEANERS:
                    checked = st.checkbox(f"Promote default cleaner for `{col}` ({DEFAULT_CLEANERS[col].__name__})", key=f"promote_{col}")
                    if checked:
                        promote_cols.append((col, DEFAULT_CLEANERS[col].__name__))
            if st.button("Save Promoted Cleaners"):
                for col, rule_name in promote_cols:
                    promoted.setdefault("cleaning_rules", {})[col] = rule_name
                save_promoted(promoted)
                st.success("Promoted cleaning rules saved.")
                promoted = load_promoted()
                st.session_state.promoted = promoted
                st.rerun()

def page_export():
    st.header("Finalize & Export")
    if "last_cleaned" in st.session_state:
        st.write("Preview cleaned data (top 20 rows):")
        st.dataframe(st.session_state.last_cleaned.head(20))
        csv = st.session_state.last_cleaned.to_csv(index=False).encode("utf-8")
        st.download_button("Download cleaned CSV", data=csv, file_name="cleaned_output.csv", mime="text/csv")
        st.markdown("**Promote column mappings for this partner**")
        if st.button("Promote current mappings"):
            promoted = st.session_state.promoted
            promoted.setdefault("column_mappings", {})
            for src, tgt in st.session_state.last_mapping.items():
                promoted["column_mappings"][src] = tgt
            save_promoted(promoted)
            st.success("Current mappings promoted. Future uploads with same headers will auto-map.")
            promoted = load_promoted()
            st.rerun()




# # ---------- Build dynamic nav: gate later pages until earlier steps complete ----------
upload = st.Page(page_upload, title="Upload", icon=":material/upload:")
mapping = st.Page(page_mapping, title="Mapping", icon=":material/sync_alt:")
clean   = st.Page(page_clean_validate, title="Clean & Validate", icon=":material/sweep:")
fixes   = st.Page(page_targeted_fix, title="Targeted Fix", icon=":material/build:")
export  = st.Page(page_export, title="Report & Export", icon=":material/download:")

pages = [upload]
if st.session_state.raw_df is not None:
    pages.append(mapping)
    pages.append(clean)
    pages.append(fixes)
    pages.append(export)

pg = st.navigation(pages, position="top")   # also accepts "sidebar" or "hidden"
st.markdown("---")
st.caption(f"App run at {datetime.now(timezone.utc).isoformat()}Z. Mappings & cleaning rules persisted to `{PROMOTED_FILE}`.")
pg.run()<|MERGE_RESOLUTION|>--- conflicted
+++ resolved
@@ -21,8 +21,6 @@
 
 # ---------- Config / Persistence ----------
 PROMOTED_FILE = "promoted_rules.json"
-<<<<<<< HEAD
-=======
 
 # --- Simple state bootstrap ---
 if "raw_df" not in st.session_state:
@@ -39,7 +37,6 @@
     st.session_state.promoted = None
 
 # Load canonical schema from CSV
->>>>>>> 05def9e0
 CANONICAL_SCHEMA_FILE = "Project6StdFormat.csv"
 
 # Ensure persistence file exists with correct structure
@@ -556,11 +553,10 @@
 )
 st.session_state["sim_method"] = sim_method
 st.session_state["use_transformers"] = (sim_method == "SentenceTransformers")
-<<<<<<< HEAD
 st.session_state["use_openai_embeddings"] = (sim_method == "OpenAI Embeddings")
 st.session_state["use_hf_embeddings"] = (sim_method == "HuggingFaceEmbeddings")
 
-uploaded = st.file_uploader("Upload a CSV", type=["csv", "txt"], accept_multiple_files=False)
+# uploaded = st.file_uploader("Upload a CSV", type=["csv", "txt"], accept_multiple_files=False)
 
 def verify_openai_key(api_key):
     try:
@@ -611,14 +607,13 @@
             else:
                 st.error("API key is invalid. Please check and try again.")
 
-if uploaded:
-    if "last_uploaded_name" not in st.session_state or st.session_state.last_uploaded_name != uploaded.name:
-        st.session_state.user_mapping = None
-        st.session_state.last_uploaded_name = uploaded.name
-    st.subheader("Preview of uploaded file")
-    df_raw = pd.read_csv(uploaded)
-    st.dataframe(df_raw)
-=======
+# if uploaded:
+#     if "last_uploaded_name" not in st.session_state or st.session_state.last_uploaded_name != uploaded.name:
+#         st.session_state.user_mapping = None
+#         st.session_state.last_uploaded_name = uploaded.name
+#     st.subheader("Preview of uploaded file")
+#     df_raw = pd.read_csv(uploaded)
+#     st.dataframe(df_raw)
 
 def page_upload():
     uploaded = st.file_uploader("Upload a CSV", type=["csv", "txt"], accept_multiple_files=False)
@@ -636,7 +631,6 @@
         st.info("Upload a CSV file to get started. (Only CSVs are supported.)")
         st.markdown("Example canonical schema used in this demo:")
         st.write(CANONICAL_SCHEMA)
->>>>>>> 05def9e0
 
 def page_mapping_():
     st.markdown("---")
